--- conflicted
+++ resolved
@@ -182,26 +182,26 @@
 );
 
 stableCoinRouter.post(
-  "/transfer",
-  [
-    body("private_key").isString().withMessage("Addresses must be an array"),
-    body("addresses").isString().withMessage("Addresses must be an array"),
-    body("amount").isNumeric().withMessage("Amount must be a number"),
-    validate,
-  ],
-  async (req: Request, res: Response) => {
-    try {
-      const result = await userContract(
-        req.body.private_key
-      ).transferStableCoin(req.body.addresses, Number(req.body.amount));
-      res.json({ success: true, result });
-    } catch (error) {
-      res.status(500).json({
-        message: "Failed to add batch to whitelist",
-        error: error instanceof Error ? error.message : String(error),
-      });
-    }
-  }
+	"/transfer",
+	[
+		body("private_key").isString().withMessage("Addresses must be an array"),
+		body("addresses").isString().withMessage("Addresses must be an array"),
+		body("amount").isNumeric().withMessage("Amount must be a number"),
+		validate,
+	],
+	async (req: Request, res: Response) => {
+		try {
+			const result = await userContract(
+				req.body.private_key
+			).transferStableCoin(req.body.addresses, Number(req.body.amount));
+			res.json({ success: true, result });
+		} catch (error) {
+			res.status(500).json({
+				message: "Failed to add batch to whitelist",
+				error: error instanceof Error ? error.message : String(error),
+			});
+		}
+	}
 );
 
 // Token Factory Routes
@@ -231,17 +231,10 @@
 
 // CreateLoyaltyToken
 tokenFactoryRouter.post(
-<<<<<<< HEAD
 	"/create",
 	[
 		body("name").isString().withMessage("Token name is required"),
 		body("symbol").isString().withMessage("Token symbol is required"),
-		body("stableCoinAddress")
-			.isString()
-			.withMessage("stableCoinAddress address is required"),
-		body("swapperAddress")
-			.isString()
-			.withMessage("swapperAddress address is required"),
 		body("tokenOwner")
 			.isString()
 			.withMessage("Token owner address is required"),
@@ -267,37 +260,6 @@
 			});
 		}
 	}
-=======
-  "/create",
-  [
-    body("name").isString().withMessage("Token name is required"),
-    body("symbol").isString().withMessage("Token symbol is required"),
-    body("tokenOwner")
-      .isString()
-      .withMessage("Token owner address is required"),
-    body("tokensPerStableCoin")
-      .isNumeric()
-      .withMessage("tokensPerStableCoin must be a number"),
-    validate,
-  ],
-  async (req: Request, res: Response) => {
-    try {
-      const { name, symbol, tokenOwner, tokensPerStableCoin } = req.body;
-      const tokenAddress = await adminContract.createToken(
-        name,
-        symbol,
-        tokenOwner,
-        Number(tokensPerStableCoin)
-      );
-      res.json({ success: true, tokenAddress });
-    } catch (error) {
-      res.status(500).json({
-        message: "Failed to create token",
-        error: error instanceof Error ? error.message : String(error),
-      });
-    }
-  }
->>>>>>> 18471534
 );
 
 // MintLoyaltyToken
@@ -371,132 +333,107 @@
 );
 
 tokenFactoryRouter.get(
-  "/supply/:tokenAddress",
-  [
-    param("tokenAddress")
-      .isString()
-      .withMessage("Valid token address required"),
-    validate,
-  ],
-  async (req: Request, res: Response) => {
-    try {
-      const balance = await adminContract.checkTokenTotalSupply(
-        req.params.tokenAddress
-      );
-      res.json({ balance });
-    } catch (error) {
-      res.status(500).json({
-        message: "Failed to check token balance",
-        error: error instanceof Error ? error.message : String(error),
-      });
-    }
-  }
+	"/supply/:tokenAddress",
+	[
+		param("tokenAddress")
+			.isString()
+			.withMessage("Valid token address required"),
+		validate,
+	],
+	async (req: Request, res: Response) => {
+		try {
+			const balance = await adminContract.checkTokenTotalSupply(
+				req.params.tokenAddress
+			);
+			res.json({ balance });
+		} catch (error) {
+			res.status(500).json({
+				message: "Failed to check token balance",
+				error: error instanceof Error ? error.message : String(error),
+			});
+		}
+	}
 );
 
 tokenFactoryRouter.post(
-  "/transfer",
-  [
-    body("private_key").isString().withMessage("Private key must be an string"),
-    body("tokenAddress").isString().withMessage("Addresses must be an string"),
-    body("toAddress").isString().withMessage("Addresses must be an string"),
-    body("amount").isNumeric().withMessage("Amount must be a number"),
-    validate,
-  ],
-  async (req: Request, res: Response) => {
-    try {
-      const { tokenAddress, toAddress, amount } = req.body;
-
-      const result = await userContract(req.body.private_key).tokenTransfer(
-        tokenAddress,
-        toAddress,
-        Number(amount)
-      );
-      res.json({ success: true, result });
-    } catch (error) {
-      res.status(500).json({
-        message: "Failed to Transfer Token",
-        error: error instanceof Error ? error.message : String(error),
-      });
-    }
-  }
+	"/transfer",
+	[
+		body("private_key").isString().withMessage("Private key must be an string"),
+		body("tokenAddress").isString().withMessage("Addresses must be an string"),
+		body("toAddress").isString().withMessage("Addresses must be an string"),
+		body("amount").isNumeric().withMessage("Amount must be a number"),
+		validate,
+	],
+	async (req: Request, res: Response) => {
+		try {
+			const { tokenAddress, toAddress, amount } = req.body;
+
+			const result = await userContract(req.body.private_key).tokenTransfer(
+				tokenAddress,
+				toAddress,
+				Number(amount)
+			);
+			res.json({ success: true, result });
+		} catch (error) {
+			res.status(500).json({
+				message: "Failed to Transfer Token",
+				error: error instanceof Error ? error.message : String(error),
+			});
+		}
+	}
 );
 
 // StableCoin Routes
 const swapperRouter = express.Router();
 
 swapperRouter.post(
-<<<<<<< HEAD
 	"/swap_stable_coin_to_token",
 	[
-		body("privateKey").isString().withMessage("Valid token address required"),
+		body("private_key").isString().withMessage("Valid token address required"),
 		body("tokenAddress").isString().withMessage("Valid token address required"),
 		body("amount").isNumeric().withMessage("Amount must be a number"),
 		validate,
 	],
 	async (req: Request, res: Response) => {
 		try {
-			const { tokenAddress, amount, privateKey } = req.body;
-			const result = await userContract(privateKey).swapperStableToken(
+			const { tokenAddress, amount, private_key } = req.body;
+			const result = await userContract(private_key).swapperStableToken(
 				tokenAddress,
 				Number(amount)
 			);
-			res.json(result);
-		} catch (error) {
-			res.status(500).json({
-				message: "Failed to mint token",
-				error: error instanceof Error ? error.message : String(error),
-			});
-		}
-	}
-=======
-  "/swap_stable_coin_to_token",
-  [
-    body("private_key").isString().withMessage("Valid token address required"),
-    body("tokenAddress").isString().withMessage("Valid token address required"),
-    body("amount").isNumeric().withMessage("Amount must be a number"),
-    validate,
-  ],
-  async (req: Request, res: Response) => {
-    try {
-      const { tokenAddress, amount, private_key } = req.body;
-      const result = await userContract(private_key).swapperStableToken(
-        tokenAddress,
-        Number(amount)
-      );
-      res.json({ success: true, result });
-    } catch (error) {
-      res.status(500).json({
-        message: "Failed to swap token",
-        error: error instanceof Error ? error.message : String(error),
-      });
-    }
-  }
+			res.json({ success: true, result });
+		} catch (error) {
+			res.status(500).json({
+				message: "Failed to swap token",
+				error: error instanceof Error ? error.message : String(error),
+			});
+		}
+	}
 );
 
 swapperRouter.post(
-  "/swap_token_to_stable_coin",
-  [
-    body("private_key").isString().withMessage("Valid token address required"),
-    body("tokenAddress").isString().withMessage("Valid token address required"),
-    body("amount").isNumeric().withMessage("Amount must be a number"),
-    validate,
-  ],
-  async (req: Request, res: Response) => {
-    try {
-      const { tokenAddress, amount, private_key } = req.body;
-      const result = await userContract(private_key).swapperTokenStable(
-        tokenAddress,
-        Number(amount)
-      );
-      res.json({ success: true, result });
-    } catch (error) {
-      res.status(500).json({
-        message: "Failed to swap token",
-        error: error instanceof Error ? error.message : String(error),
-      });
-    }
-  }
->>>>>>> 18471534
+	"/swap_token_to_stable_coin",
+	[
+		body("private_key").isString().withMessage("Valid token address required"),
+		body("tokenAddress").isString().withMessage("Valid token address required"),
+		body("amount").isNumeric().withMessage("Amount must be a number"),
+		validate,
+	],
+	async (req: Request, res: Response) => {
+		try {
+			const { tokenAddress, amount, private_key } = req.body;
+			const result = await userContract(private_key).swapperTokenStable(
+				tokenAddress,
+				Number(amount)
+			);
+			res.json({ success: true, result });
+		} catch (error) {
+			res.status(500).json({
+				message: "Failed to swap token",
+				error: error instanceof Error ? error.message : String(error),
+			});
+		}
+	}
 );
 
 const userRouter = express.Router();
@@ -506,10 +443,7 @@
 // Register all routers
 router.use("/stablecoin", authMiddleware, stableCoinRouter);
 router.use("/token", authMiddleware, tokenFactoryRouter);
-<<<<<<< HEAD
 router.use("/users", userRouter);
-=======
 router.use("/swapper", authMiddleware, swapperRouter);
->>>>>>> 18471534
 
 export default router;